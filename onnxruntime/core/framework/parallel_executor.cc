--- conflicted
+++ resolved
@@ -190,14 +190,10 @@
     VLOGS(logger, 1) << "Computing kernel: " << node.Name();
 
     // Execute the kernel.
-<<<<<<< HEAD
-    try {
+    ORT_TRY {
       if (p_op_kernel->KernelDef().AllocateInputsContiguously())
         utils::VerifyTensorsAllocatedContiguously(&op_kernel_context);
 
-=======
-    ORT_TRY {
->>>>>>> 8679a724
       status = p_op_kernel->Compute(&op_kernel_context);
     }
     ORT_CATCH(const std::exception& ex) {
