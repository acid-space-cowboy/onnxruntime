--- conflicted
+++ resolved
@@ -2490,27 +2490,6 @@
     ASSERT_STATUS_OK(gradient_checker.ComputeGradientError(op_def, {x1_info, x2_info}, {y_info}, &max_error));
     EXPECT_IS_TINY(max_error);
   }
-<<<<<<< HEAD
-
-  // More than 2 inputs.
-  {
-    TensorInfo x2_info({2, 3}, true, &x2_transformer);
-    TensorInfo x3_info({2, 3}, true, &x3_transformer);
-    ASSERT_STATUS_OK(gradient_checker.ComputeGradientError(op_def, {x1_info, x2_info, x3_info}, {y_info}, &max_error));
-    EXPECT_IS_TINY(max_error);
-  }
-
-  {
-    TensorInfo x2_info({3}, true, &x2_transformer);
-    TensorInfo x3_info({2, 1}, true, &x3_transformer);
-    TensorInfo x4_info({2, 3}, true, &x4_transformer);
-    ASSERT_STATUS_OK(
-        gradient_checker.ComputeGradientError(op_def, {x1_info, x2_info, x3_info, x4_info}, {y_info}, &max_error));
-    EXPECT_IS_TINY(max_error);
-  }
-}
-=======
->>>>>>> ea4963d7
 
   // More than 2 inputs.
   {
