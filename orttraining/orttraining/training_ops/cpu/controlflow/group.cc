// Copyright (c) Microsoft Corporation. All rights reserved.
// Licensed under the MIT License.

#include "orttraining/training_ops/cpu/controlflow/group.h"

namespace onnxruntime {
namespace contrib {

Status Group::Compute(OpKernelContext* context) const {
  Tensor& output = *context->Output(0, TensorShape({1}));
  bool* output_data = output.template MutableData<bool>();
  *output_data = true;

  return Status::OK();
}

ONNX_OPERATOR_KERNEL_EX(
    Group,
    kMSDomain,
    1,
    kCpuExecutionProvider,
    KernelDefBuilder()
        .TypeConstraint("B", DataTypeImpl::GetTensorType<bool>())
        .TypeConstraint("T", DataTypeImpl::AllTensorTypes()),
    Group);

Status PassThrough::Compute(OpKernelContext* context) const {
<<<<<<< HEAD
  ORT_ENFORCE(context->InputCount() <= kAliasRangeLimit, "Number of inputs for PassThrough node exceeds the limit.");

=======
>>>>>>> 6cb5d3ac
  for (int i = 0; i < context->InputCount(); ++i) {
    const auto* X = context->Input<Tensor>(i);
    ORT_ENFORCE(X != nullptr);
    Tensor* Y = context->Output(i, X->Shape());
    ORT_ENFORCE(X->DataRaw() == Y->DataRaw(), "PassThrough input and outpu are not sharing the same buffer.");
  }
  return Status::OK();
}

ONNX_OPERATOR_KERNEL_EX(
    PassThrough,
    kMSDomain,
    1,
    kCpuExecutionProvider,
    KernelDefBuilder()
        .TypeConstraint("T", DataTypeImpl::AllTensorTypes())
<<<<<<< HEAD
        .Alias(AliasRange<0, 0>(0, kAliasRangeLimit)),  // outputs and inputs are mapped one to one
=======
        .VariadicAlias(0, 0),  // outputs and inputs are mapped one to one
>>>>>>> 6cb5d3ac
    PassThrough);

}  // namespace contrib
}  // namespace onnxruntime<|MERGE_RESOLUTION|>--- conflicted
+++ resolved
@@ -25,11 +25,6 @@
     Group);
 
 Status PassThrough::Compute(OpKernelContext* context) const {
-<<<<<<< HEAD
-  ORT_ENFORCE(context->InputCount() <= kAliasRangeLimit, "Number of inputs for PassThrough node exceeds the limit.");
-
-=======
->>>>>>> 6cb5d3ac
   for (int i = 0; i < context->InputCount(); ++i) {
     const auto* X = context->Input<Tensor>(i);
     ORT_ENFORCE(X != nullptr);
@@ -46,11 +41,7 @@
     kCpuExecutionProvider,
     KernelDefBuilder()
         .TypeConstraint("T", DataTypeImpl::AllTensorTypes())
-<<<<<<< HEAD
-        .Alias(AliasRange<0, 0>(0, kAliasRangeLimit)),  // outputs and inputs are mapped one to one
-=======
         .VariadicAlias(0, 0),  // outputs and inputs are mapped one to one
->>>>>>> 6cb5d3ac
     PassThrough);
 
 }  // namespace contrib
