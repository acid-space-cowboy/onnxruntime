--- conflicted
+++ resolved
@@ -1125,7 +1125,33 @@
   target_include_directories(onnxruntime_providers_rocm PRIVATE ${ONNXRUNTIME_ROOT} ${CMAKE_CURRENT_BINARY_DIR} ${CMAKE_CURRENT_BINARY_DIR}/amdgpu/onnxruntime ${eigen_INCLUDE_DIRS} PUBLIC ${onnxruntime_ROCM_HOME}/hipfft/include ${onnxruntime_ROCM_HOME}/include ${onnxruntime_ROCM_HOME}/hipcub/include ${onnxruntime_ROCM_HOME}/hiprand/include ${onnxruntime_ROCM_HOME}/rocrand/include)
   install(DIRECTORY ${PROJECT_SOURCE_DIR}/../include/onnxruntime/core/providers/rocm  DESTINATION ${CMAKE_INSTALL_INCLUDEDIR}/onnxruntime/core/providers)
   set_target_properties(onnxruntime_providers_rocm PROPERTIES LINKER_LANGUAGE CXX)
-<<<<<<< HEAD
+  set_target_properties(onnxruntime_providers_rocm PROPERTIES FOLDER "ONNXRuntime")
+
+  if (onnxruntime_ENABLE_TRAINING OR onnxruntime_ENABLE_TRAINING_OPS)
+    target_include_directories(onnxruntime_providers_rocm PRIVATE ${ORTTRAINING_ROOT} ${CMAKE_CURRENT_BINARY_DIR}/amdgpu/orttraining ${MPI_CXX_INCLUDE_DIRS})
+    if(onnxruntime_USE_MPI)
+      target_link_libraries(onnxruntime_providers_rocm PRIVATE ${MPI_LIBRARIES} ${MPI_CXX_LINK_FLAGS})
+    endif()
+
+    # RCCL is enabled by default for ROCM builds
+    #if (onnxruntime_USE_NCCL)
+    #  target_include_directories(onnxruntime_providers_rocm PRIVATE ${NCCL_INCLUDE_DIRS})
+    #  target_link_libraries(onnxruntime_providers_rocm PRIVATE ${NCCL_LIBRARIES})
+    #endif()
+  endif()
+
+  if(UNIX)
+    set_property(TARGET onnxruntime_providers_rocm APPEND_STRING PROPERTY LINK_FLAGS "-Xlinker --version-script=${ONNXRUNTIME_ROOT}/core/providers/rocm/version_script.lds -Xlinker --gc-sections")
+    target_link_libraries(onnxruntime_providers_rocm PRIVATE nsync_cpp)
+  else()
+    message(FATAL_ERROR "onnxruntime_providers_rocm unknown platform, need to specify shared library exports for it")
+  endif()
+
+  install(TARGETS onnxruntime_providers_rocm
+          ARCHIVE  DESTINATION ${CMAKE_INSTALL_LIBDIR}
+          LIBRARY  DESTINATION ${CMAKE_INSTALL_LIBDIR}
+          RUNTIME  DESTINATION ${CMAKE_INSTALL_BINDIR})
+
 endif()
 
 if (onnxruntime_USE_XNNPACK)
@@ -1146,33 +1172,4 @@
   target_include_directories(onnxruntime_providers_xnnpack PRIVATE ${ONNXRUNTIME_ROOT} ${XNNPACK_INCLUDE_DIR} "${PTHREADPOOL_SOURCE_DIR}/include")
   install(DIRECTORY ${PROJECT_SOURCE_DIR}/../include/onnxruntime/core/providers/xnnpack  DESTINATION ${CMAKE_INSTALL_INCLUDEDIR}/onnxruntime/core/providers)
   set_target_properties(onnxruntime_providers_xnnpack PROPERTIES LINKER_LANGUAGE CXX)
-=======
-  set_target_properties(onnxruntime_providers_rocm PROPERTIES FOLDER "ONNXRuntime")
-
-  if (onnxruntime_ENABLE_TRAINING OR onnxruntime_ENABLE_TRAINING_OPS)
-    target_include_directories(onnxruntime_providers_rocm PRIVATE ${ORTTRAINING_ROOT} ${CMAKE_CURRENT_BINARY_DIR}/amdgpu/orttraining ${MPI_CXX_INCLUDE_DIRS})
-    if(onnxruntime_USE_MPI)
-      target_link_libraries(onnxruntime_providers_rocm PRIVATE ${MPI_LIBRARIES} ${MPI_CXX_LINK_FLAGS})
-    endif()
-
-    # RCCL is enabled by default for ROCM builds
-    #if (onnxruntime_USE_NCCL)
-    #  target_include_directories(onnxruntime_providers_rocm PRIVATE ${NCCL_INCLUDE_DIRS})
-    #  target_link_libraries(onnxruntime_providers_rocm PRIVATE ${NCCL_LIBRARIES})
-    #endif()
-  endif()
-
-  if(UNIX)
-    set_property(TARGET onnxruntime_providers_rocm APPEND_STRING PROPERTY LINK_FLAGS "-Xlinker --version-script=${ONNXRUNTIME_ROOT}/core/providers/rocm/version_script.lds -Xlinker --gc-sections")
-    target_link_libraries(onnxruntime_providers_rocm PRIVATE nsync_cpp)
-  else()
-    message(FATAL_ERROR "onnxruntime_providers_rocm unknown platform, need to specify shared library exports for it")
-  endif()
-
-  install(TARGETS onnxruntime_providers_rocm
-          ARCHIVE  DESTINATION ${CMAKE_INSTALL_LIBDIR}
-          LIBRARY  DESTINATION ${CMAKE_INSTALL_LIBDIR}
-          RUNTIME  DESTINATION ${CMAKE_INSTALL_BINDIR})
-
->>>>>>> 93e23974
 endif()